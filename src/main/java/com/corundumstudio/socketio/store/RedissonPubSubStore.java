/**
 * Copyright (c) 2012-2019 Nikita Koksharov
 *
 * Licensed under the Apache License, Version 2.0 (the "License");
 * you may not use this file except in compliance with the License.
 * You may obtain a copy of the License at
 *
 *    http://www.apache.org/licenses/LICENSE-2.0
 *
 * Unless required by applicable law or agreed to in writing, software
 * distributed under the License is distributed on an "AS IS" BASIS,
 * WITHOUT WARRANTIES OR CONDITIONS OF ANY KIND, either express or implied.
 * See the License for the specific language governing permissions and
 * limitations under the License.
 */
package com.corundumstudio.socketio.store;

import java.util.Queue;
import java.util.concurrent.ConcurrentLinkedQueue;
import java.util.concurrent.ConcurrentMap;

import org.redisson.api.RTopic;
import org.redisson.api.RedissonClient;
import org.redisson.api.listener.MessageListener;

import com.corundumstudio.socketio.store.pubsub.PubSubListener;
import com.corundumstudio.socketio.store.pubsub.PubSubMessage;
import com.corundumstudio.socketio.store.pubsub.PubSubStore;
import com.corundumstudio.socketio.store.pubsub.PubSubType;

import io.netty.util.internal.PlatformDependent;

public class RedissonPubSubStore implements PubSubStore {

    private final RedissonClient redissonPub;
    private final RedissonClient redissonSub;
    private final Long nodeId;

    private final ConcurrentMap<String, Queue<Integer>> map = PlatformDependent.newConcurrentHashMap();

    public RedissonPubSubStore(RedissonClient redissonPub, RedissonClient redissonSub, Long nodeId) {
        this.redissonPub = redissonPub;
        this.redissonSub = redissonSub;
        this.nodeId = nodeId;
    }

    @Override
    public void publish(PubSubType type, PubSubMessage msg) {
        msg.setNodeId(nodeId);
        redissonPub.getTopic(type.toString()).publish(msg);
    }

    @Override
    public <T extends PubSubMessage> void subscribe(PubSubType type, final PubSubListener<T> listener, Class<T> clazz) {
        String name = type.toString();
        RTopic topic = redissonSub.getTopic(name);
        int regId = topic.addListener(PubSubMessage.class, new MessageListener<PubSubMessage>() {
            @Override
<<<<<<< HEAD
            public void onMessage(CharSequence channel, T msg) {
=======
            public void onMessage(CharSequence channel, PubSubMessage msg) {
>>>>>>> 0fe0d2b6
                if (!nodeId.equals(msg.getNodeId())) {
                    listener.onMessage((T)msg);
                }
            }
        });

        Queue<Integer> list = map.get(name);
        if (list == null) {
            list = new ConcurrentLinkedQueue<Integer>();
            Queue<Integer> oldList = map.putIfAbsent(name, list);
            if (oldList != null) {
                list = oldList;
            }
        }
        list.add(regId);
    }

    @Override
    public void unsubscribe(PubSubType type) {
        String name = type.toString();
        Queue<Integer> regIds = map.remove(name);
        RTopic topic = redissonSub.getTopic(name);
        for (Integer id : regIds) {
            topic.removeListener(id);
        }
    }

    @Override
    public void shutdown() {
    }

}<|MERGE_RESOLUTION|>--- conflicted
+++ resolved
@@ -56,11 +56,7 @@
         RTopic topic = redissonSub.getTopic(name);
         int regId = topic.addListener(PubSubMessage.class, new MessageListener<PubSubMessage>() {
             @Override
-<<<<<<< HEAD
-            public void onMessage(CharSequence channel, T msg) {
-=======
             public void onMessage(CharSequence channel, PubSubMessage msg) {
->>>>>>> 0fe0d2b6
                 if (!nodeId.equals(msg.getNodeId())) {
                     listener.onMessage((T)msg);
                 }
