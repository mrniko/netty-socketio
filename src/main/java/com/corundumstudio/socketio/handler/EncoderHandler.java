/**
 * Copyright 2012 Nikita Koksharov
 *
 * Licensed under the Apache License, Version 2.0 (the "License");
 * you may not use this file except in compliance with the License.
 * You may obtain a copy of the License at
 *
 *    http://www.apache.org/licenses/LICENSE-2.0
 *
 * Unless required by applicable law or agreed to in writing, software
 * distributed under the License is distributed on an "AS IS" BASIS,
 * WITHOUT WARRANTIES OR CONDITIONS OF ANY KIND, either express or implied.
 * See the License for the specific language governing permissions and
 * limitations under the License.
 */
package com.corundumstudio.socketio.handler;

import static io.netty.handler.codec.http.HttpHeaders.Names.ACCESS_CONTROL_ALLOW_CREDENTIALS;
import static io.netty.handler.codec.http.HttpHeaders.Names.ACCESS_CONTROL_ALLOW_HEADERS;
import static io.netty.handler.codec.http.HttpHeaders.Names.ACCESS_CONTROL_ALLOW_ORIGIN;
import static io.netty.handler.codec.http.HttpHeaders.Names.CONNECTION;
import static io.netty.handler.codec.http.HttpHeaders.Names.CONTENT_TYPE;
import static io.netty.handler.codec.http.HttpHeaders.Values.KEEP_ALIVE;
import static io.netty.handler.codec.http.HttpVersion.HTTP_1_1;
import io.netty.buffer.ByteBuf;
import io.netty.buffer.ByteBufUtil;
import io.netty.channel.Channel;
import io.netty.channel.ChannelFutureListener;
import io.netty.channel.ChannelHandler.Sharable;
import io.netty.channel.ChannelHandlerContext;
import io.netty.channel.ChannelOutboundHandlerAdapter;
import io.netty.channel.ChannelPromise;
import io.netty.handler.codec.http.DefaultHttpResponse;
import io.netty.handler.codec.http.HttpHeaders;
import io.netty.handler.codec.http.HttpResponse;
import io.netty.handler.codec.http.HttpResponseStatus;
import io.netty.handler.codec.http.LastHttpContent;
import io.netty.handler.codec.http.websocketx.BinaryWebSocketFrame;
import io.netty.handler.codec.http.websocketx.TextWebSocketFrame;
import io.netty.handler.codec.http.websocketx.WebSocketFrame;
import io.netty.util.Attribute;
import io.netty.util.AttributeKey;
import io.netty.util.CharsetUtil;

import java.io.IOException;
import java.net.URL;
import java.util.Enumeration;
import java.util.Queue;
import java.util.jar.Attributes;
import java.util.jar.Manifest;

import org.slf4j.Logger;
import org.slf4j.LoggerFactory;

import com.corundumstudio.socketio.Configuration;
import com.corundumstudio.socketio.Transport;
import com.corundumstudio.socketio.messages.BaseMessage;
import com.corundumstudio.socketio.messages.HttpMessage;
import com.corundumstudio.socketio.messages.OutPacketMessage;
import com.corundumstudio.socketio.messages.XHROptionsMessage;
import com.corundumstudio.socketio.messages.XHRPostMessage;
import com.corundumstudio.socketio.protocol.Packet;
import com.corundumstudio.socketio.protocol.PacketEncoder;

@Sharable
public class EncoderHandler extends ChannelOutboundHandlerAdapter {

    private static final byte[] OK = "ok".getBytes(CharsetUtil.UTF_8);

    public static final AttributeKey<String> ORIGIN = AttributeKey.valueOf("origin");
    public static final AttributeKey<String> USER_AGENT = AttributeKey.valueOf("userAgent");
    public static final AttributeKey<Boolean> B64 = AttributeKey.valueOf("b64");
    public static final AttributeKey<Integer> JSONP_INDEX = AttributeKey.valueOf("jsonpIndex");
    public static final AttributeKey<Boolean> WRITE_ONCE = AttributeKey.valueOf("writeOnce");

    private final Logger log = LoggerFactory.getLogger(getClass());

    private final PacketEncoder encoder;

    private String version;
    private Configuration configuration;

    public EncoderHandler(Configuration configuration, PacketEncoder encoder) throws IOException {
        this.encoder = encoder;
        this.configuration = configuration;

        if (configuration.isAddVersionHeader()) {
            readVersion();
        }
    }

    private void readVersion() throws IOException {
        Enumeration<URL> resources = getClass().getClassLoader().getResources("META-INF/MANIFEST.MF");
        while (resources.hasMoreElements()) {
            try {
                Manifest manifest = new Manifest(resources.nextElement().openStream());
                Attributes attrs = manifest.getMainAttributes();
                if (attrs == null) {
                    continue;
                }
                String name = attrs.getValue("Bundle-Name");
                if (name != null && name.equals("netty-socketio")) {
                    version = name + "/" + attrs.getValue("Bundle-Version");
                    break;
                }
            } catch (IOException E) {
                // skip it
            }
        }
    }

    private void write(XHROptionsMessage msg, ChannelHandlerContext ctx, ChannelPromise promise) {
        HttpResponse res = new DefaultHttpResponse(HTTP_1_1, HttpResponseStatus.OK);

        HttpHeaders.addHeader(res, "Set-Cookie", "io=" + msg.getSessionId());
        HttpHeaders.addHeader(res, CONNECTION, KEEP_ALIVE);
        HttpHeaders.addHeader(res, ACCESS_CONTROL_ALLOW_HEADERS, CONTENT_TYPE);
        addOriginHeaders(ctx.channel(), res);

        ByteBuf out = encoder.allocateBuffer(ctx.alloc());
        sendMessage(msg, ctx.channel(), out, res, promise);
    }

    private void write(XHRPostMessage msg, ChannelHandlerContext ctx, ChannelPromise promise) {
        ByteBuf out = encoder.allocateBuffer(ctx.alloc());
        out.writeBytes(OK);
        sendMessage(msg, ctx.channel(), out, "text/html", promise);
    }

    private void sendMessage(HttpMessage msg, Channel channel, ByteBuf out, String type, ChannelPromise promise) {
        HttpResponse res = new DefaultHttpResponse(HTTP_1_1, HttpResponseStatus.OK);

        res.headers().add(CONTENT_TYPE, type).add("Set-Cookie", "io=" + msg.getSessionId())
                .add(CONNECTION, KEEP_ALIVE);

        addOriginHeaders(channel, res);
        HttpHeaders.setContentLength(res, out.readableBytes());

        // prevent XSS warnings on IE
        // https://github.com/LearnBoost/socket.io/pull/1333
        String userAgent = channel.attr(EncoderHandler.USER_AGENT).get();
        if (userAgent != null && (userAgent.contains(";MSIE") || userAgent.contains("Trident/"))) {
            res.headers().add("X-XSS-Protection", "0");
        }

        sendMessage(msg, channel, out, res, promise);
    }

    private void sendMessage(HttpMessage msg, Channel channel, ByteBuf out, HttpResponse res, ChannelPromise promise) {
        channel.write(res);

        if (log.isTraceEnabled()) {
            log.trace("Out message: {} - sessionId: {}", out.toString(CharsetUtil.UTF_8), msg.getSessionId());
        }

        if (out.isReadable()) {
            channel.write(out);
        } else {
            out.release();
        }

        channel.writeAndFlush(LastHttpContent.EMPTY_LAST_CONTENT, promise).addListener(ChannelFutureListener.CLOSE);
    }

    private void addOriginHeaders(Channel channel, HttpResponse res) {
        if (version != null) {
            res.headers().add(HttpHeaders.Names.SERVER, version);
        }

        if (configuration.getOrigin() != null) {
            HttpHeaders.addHeader(res, ACCESS_CONTROL_ALLOW_ORIGIN, configuration.getOrigin());
            HttpHeaders.addHeader(res, ACCESS_CONTROL_ALLOW_CREDENTIALS, Boolean.TRUE);
        } else {
            String origin = channel.attr(ORIGIN).get();
            if (origin != null) {
                HttpHeaders.addHeader(res, ACCESS_CONTROL_ALLOW_ORIGIN, origin);
                HttpHeaders.addHeader(res, ACCESS_CONTROL_ALLOW_CREDENTIALS, Boolean.TRUE);
            } else {
                HttpHeaders.addHeader(res, ACCESS_CONTROL_ALLOW_ORIGIN, "*");
            }
        }
    }

    @Override
    public void write(ChannelHandlerContext ctx, Object msg, ChannelPromise promise) throws Exception {
        if (!(msg instanceof BaseMessage)) {
            super.write(ctx, msg, promise);
            return;
        }

        if (msg instanceof OutPacketMessage) {
            OutPacketMessage m = (OutPacketMessage) msg;
            if (m.getTransport() == Transport.WEBSOCKET) {
                handleWebsocket((OutPacketMessage) msg, ctx, promise);
            }
            if (m.getTransport() == Transport.POLLING) {
                handleHTTP((OutPacketMessage) msg, ctx, promise);
            }
        } else if (msg instanceof XHROptionsMessage) {
            write((XHROptionsMessage) msg, ctx, promise);
        } else if (msg instanceof XHRPostMessage) {
            write((XHRPostMessage) msg, ctx, promise);
        }
    }

    private void handleWebsocket(final OutPacketMessage msg, ChannelHandlerContext ctx, ChannelPromise promise) throws IOException {
        while (true) {
            Queue<Packet> queue = msg.getClientHead().getPacketsQueue(msg.getTransport());
            Packet packet = queue.poll();
            if (packet == null) {
                promise.trySuccess();
<<<<<<< HEAD
//                promise.setSuccess();
=======
>>>>>>> 74234cec
                break;
            }

            final ByteBuf out = encoder.allocateBuffer(ctx.alloc());
            encoder.encodePacket(packet, out, ctx.alloc(), true);

            WebSocketFrame res = new TextWebSocketFrame(out);
            if (log.isTraceEnabled()) {
                log.trace("Out message: {} sessionId: {}", out.toString(CharsetUtil.UTF_8), msg.getSessionId());
            }

            if (out.isReadable()) {
                if (!promise.isDone()) {
                    ctx.channel().writeAndFlush(res, promise);
                } else {
                    ctx.channel().writeAndFlush(res);
                }
            } else {
                promise.trySuccess();
                out.release();
            }

            for (ByteBuf buf : packet.getAttachments()) {
                ByteBuf outBuf = encoder.allocateBuffer(ctx.alloc());
                outBuf.writeByte(4);
                outBuf.writeBytes(buf);
                if (log.isTraceEnabled()) {
                    log.trace("Out attachment: {} sessionId: {}", ByteBufUtil.hexDump(outBuf), msg.getSessionId());
                }
                ctx.channel().writeAndFlush(new BinaryWebSocketFrame(outBuf));
            }
        }
    }

    private void handleHTTP(OutPacketMessage msg, ChannelHandlerContext ctx, ChannelPromise promise) throws IOException {
        Channel channel = ctx.channel();
        Attribute<Boolean> attr = channel.attr(WRITE_ONCE);

        Queue<Packet> queue = msg.getClientHead().getPacketsQueue(msg.getTransport());

        if (!channel.isActive() || queue.isEmpty() || !attr.compareAndSet(null, true)) {
            promise.trySuccess();
            return;
        }

        ByteBuf out = encoder.allocateBuffer(ctx.alloc());
        Boolean b64 = ctx.channel().attr(EncoderHandler.B64).get();
        if (b64 != null && b64) {
            Integer jsonpIndex = ctx.channel().attr(EncoderHandler.JSONP_INDEX).get();
            encoder.encodeJsonP(jsonpIndex, queue, out, ctx.alloc(), 50);
            String type = "application/javascript";
            if (jsonpIndex == null) {
                type = "text/plain";
            }
            sendMessage(msg, channel, out, type, promise);
        } else {
            encoder.encodePackets(queue, out, ctx.alloc(), 50);
            sendMessage(msg, channel, out, "application/octet-stream", promise);
        }
    }

}<|MERGE_RESOLUTION|>--- conflicted
+++ resolved
@@ -209,10 +209,6 @@
             Packet packet = queue.poll();
             if (packet == null) {
                 promise.trySuccess();
-<<<<<<< HEAD
-//                promise.setSuccess();
-=======
->>>>>>> 74234cec
                 break;
             }
 
